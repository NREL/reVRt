--- conflicted
+++ resolved
@@ -13,11 +13,7 @@
 rust-version = "1.85.0"
 
 [workspace.dependencies]
-<<<<<<< HEAD
-nrel_transmission = { version = "0.0.4", path = "crates/lib" }
-=======
 nrel-transmission = { version = "0.0.4", path = "crates/lib" }
->>>>>>> 4144bf5d
 clap = { version = "4.5.37", features = ["derive", "cargo"] }
 ndarray = { version = "0.16.1", features = ["rayon"] }
 pathfinding = "4.14.0"
