--- conflicted
+++ resolved
@@ -83,7 +83,6 @@
                     ["latitude", "longitude", "band", "x", "y", "spatial_ref"];
                 !name.ends_with(".json") && !EXCLUDES.iter().any(|needle| name == *needle)
             })
-<<<<<<< HEAD
             .unwrap_or_else(|| {
                 panic!(
                     "no non-coordinate variables found in source dataset: {:?}",
@@ -93,9 +92,6 @@
                 )
             });
         // Skip coordinate axes when selecting a representative variable for cost storage.
-=======
-            .expect("no suitable variables found in source dataset");
->>>>>>> 5babf28a
         let varname = first_entry.split('/').next().unwrap().to_string();
         debug!("Using '{}' to determine shape of cost data", varname);
         let tmp = zarrs::array::Array::open(source.clone(), &format!("/{varname}")).unwrap();
@@ -282,22 +278,14 @@
         // Also, apply the diagonal factor for the extra distance.
         let cost_to_neighbors = neighbors
             .iter()
-<<<<<<< HEAD
-            .filter(|((ir, jr), _)| !(*ir == i && *jr == j)) // no center point
-            .filter(|((_, _), v)| *v > 0.) // only positive costs
-            .map(|((ir, jr), v)| ((ir, jr), 0.5 * (v + center.1)))
-            .map(|((ir, jr), v)| {
-                if *ir != i && *jr != j {
-=======
             .zip(invariant_neighbors.iter())
-            .filter(|(((ir, jr), _), _)| !(*ir == i && *jr == j)) // no center point
+            .filter(|(((ir, jr), v), _)| !(*ir == i && *jr == j) && *v > 0.) // no center point and only positive costs
             .map(|(((ir, jr), v), ((inv_ir, inv_jr), inv_cost))| {
                 debug_assert_eq!((ir, jr), (inv_ir, inv_jr));
                 ((ir, jr), 0.5 * (v + center.1), inv_cost)
             })
             .map(|((ir, jr), v, inv_cost)| {
                 let scaled = if *ir != i && *jr != j {
->>>>>>> 5babf28a
                     // Diagonal factor for longer distance (hypotenuse)
                     v * f32::sqrt(2.0)
                 } else {
@@ -416,14 +404,12 @@
         for point in test_points {
             let results = dataset.get_3x3(&point);
 
-<<<<<<< HEAD
             // index 0, 0 has a cost of 0 and should therefore be filtered out
             assert!(
                 !results
                     .iter()
                     .any(|(ArrayIndex { i, j }, _)| *i == 0 && *j == 0)
             );
-=======
             let ArrayIndex { i: ci, j: cj } = point;
             let center_subset = zarrs::array_subset::ArraySubset::new_with_ranges(&[
                 0..1,
@@ -469,7 +455,6 @@
         let array = zarrs::array::Array::open(dataset.source.clone(), "/A").unwrap();
         for point in test_points {
             let results = dataset.get_3x3(&point);
->>>>>>> 5babf28a
 
             for (ArrayIndex { i, j }, val) in results {
                 let subset = zarrs::array_subset::ArraySubset::new_with_ranges(&[
@@ -500,14 +485,12 @@
         for point in test_points {
             let results = dataset.get_3x3(&point);
 
-<<<<<<< HEAD
             // index 0, 0 has a cost of 0 and should therefore be filtered out
             assert!(
                 !results
                     .iter()
                     .any(|(ArrayIndex { i, j }, _)| *i == 0 && *j == 0)
             );
-=======
             let ArrayIndex { i: ci, j: cj } = point;
             let center_subset = zarrs::array_subset::ArraySubset::new_with_ranges(&[
                 0..1,
@@ -526,7 +509,6 @@
 
             let center_cost: f32 =
                 center_a + center_b * 100. + center_a * center_b + center_c * center_a * 2.;
->>>>>>> 5babf28a
 
             for (ArrayIndex { i, j }, val) in results {
                 let subset = zarrs::array_subset::ArraySubset::new_with_ranges(&[
