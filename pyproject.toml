[build-system]
requires = ["maturin>=1.9.3,<2.0"]
build-backend = "maturin"

[project]
name = "NREL-reVRt"
version = "0.2.1"
<<<<<<< HEAD
description = "National Laboratory of the Rockies' (NLR's) Transmission for reVX tool"
=======
description = "National Laboratory of the Rockies' (NLR's) Transmission for reV tool"
>>>>>>> 568272ea
readme = "README.rst"
authors = [
  {name = "Guilherme Castelão", email = "gpimenta@nrel.gov"},
  {name = "Paul Pinchuk", email = "ppinchuk@nrel.gov"},
]
maintainers = [
  {name = "Guilherme Castelão", email = "gpimenta@nrel.gov"},
  {name = "Paul Pinchuk", email = "ppinchuk@nrel.gov"},
]
license = {text = "BSD-3-Clause"}
keywords = ["NLR", "routing", "transmission", "reVRt", "reV", "reVX"]
requires-python = ">= 3.11"
classifiers=[
  "Development Status :: 2 - Pre-Alpha",
  "Intended Audience :: Science/Research",
  "License :: OSI Approved :: BSD License",
  "Natural Language :: English",
  "Operating System :: OS Independent",
  "Programming Language :: Rust",
  "Programming Language :: Python :: 3",
  "Programming Language :: Python :: 3.11",
  "Programming Language :: Python :: 3.12",
  "Programming Language :: Python :: 3.13",
  "Topic :: Software Development :: Libraries :: Application Frameworks",
]
dependencies = [
  "affine>=2.4.0,<3",
  "dask>=2025.4.1,<2026",
  "distributed>=2025.4.1,<2026",
  "geopandas>=1.0.1,<2",
  "numpy>=2.2.4,<3",
  "odc-geo>=0.5.0rc1,<0.6",
  "pydantic>=2.11.7,<3",
  "NREL-gaps>=0.8.8,<0.9",
  "rasterio>=1.4.3,<2",
  "rioxarray>=0.18.2,<0.19",
  "shapely>=2.1.1,<3",
  "xarray>=2025.9.0,<2026",
  "zarr>=3.0.7,<4",
]

[project.optional-dependencies]
dev = [
  "ipython>=9.1.0,<10",
  "jupyter>=1.1.1,<2",
  "maturin>=1.9.3,<2",
  "pipreqs>=0.4.13,<0.5",
  "ruff>=0.14.0,<0.15",
  "ruff-lsp>=0.0.62,<0.0.63",
]
test = [
  "hypothesis>=6.0,<7",
  "pytest>=8.3.5,<9",
  "pytest-cases>=3.8.6,<4",
  "pytest-cov>=6.1.1,<7",
  "pytest-mock>=3.14.0,<4",
  "pytest-profiling>=1.8.1,<2",
  "pytest-xdist>=3.6.1,<4",
  "rasterstats>=0.20.0,<0.21",
  "scikit-image>=0.25.2,<0.26",
  "snakeviz>=2.2.2,<3",
  "tox>=4.26.0,<5",
]
doc = [
  "ghp-import>=2.1.0,<3",
  "myst-parser>=4.0.1,<5",
  "numpydoc>=1.9.0,<2",
  "pydata-sphinx-theme>=0.16.1,<0.17",
  "sphinx>=8.2.3,<9",
  "sphinx-click>=6.1.0,<7",
  "sphinx-copybutton>=0.5.2,<0.6",
  "sphinx-tabs>=3.4.1,<4",
  "sphinxcontrib-mermaid>=1.2.3,<2",
]
build = [
  "build>=1.2.2,<2",
  "pkginfo>=1.12.1.2,<2",
  "twine>=6.1.0,<7",
]


[project.urls]
homepage = "https://github.com/NREL/reVRt"
documentation = "https://nrel.github.io/reVRt/"
repository = "https://github.com/NREL/reVRt"

[project.scripts]
reVRt = "revrt._cli:main"


[tool.maturin]
manifest-path = "crates/revrt/Cargo.toml"
module-name = "revrt._rust"
features = ["pyo3/extension-module"]


[tool.ruff]
line-length = 79

[tool.ruff.format]
quote-style = "double"
indent-style = "space"

[tool.ruff.lint]
preview = true
select = [
  "A", # flake8-builtins
  "B", # flake8-bugbear
  "ARG", # flake8-unused-arguments
  "BLE", # flake8-blind-except
  "C4", # flake8-comprehensions
  "C90", # mccabe
  "COM", # flake8-commas
  "D", # pydocstyle
  "E", # pycodestyle
  "EM", # flake8-errmsg
  "F", # Pyflakes
  "FURB", # refurb
  "FLY", #  flynt
  "G", # flake8-logging-format
  "I", # isort
  "INP", # flake8-no-pep420
  "ISC", # flake8-implicit-str-concat
  "LOG", # flake8-logging
  "N", # pep8-naming
  "NPY", # numpy-specific
  "PD", # pandas-vet
  "PERF", # Perflint
  "PIE", # flake8-pie
  "PL", # Pylint
  "PTH", # flake8-use-pathlib
  "PYI", # flake8-pyi
  "Q", # flake8-quotes
  "RET", # flake8-return
  "RSE", # flake8-raise
  "RUF", # Ruff-specific rules
  "S", # flake8-bandit
  "SLF", # flake8-self
  "SIM", # flake8-simplify
  "TID", # flake8-tidy-imports (absolute imports)
  "TRY", # tryceratops
  "UP", # pyupgrade
  "W", # Warning
]
ignore = [
  "B028", # no-explicit-stacklevel
  "COM812", # missing-trailing-comma (incompatible with formatter)
  "D105", # undocumented-magic-method
  "D205", # blank-line-after-summary
  "D202", # no-blank-lines-after-function
  "D210", # surrounded-whitespace
  "D400", # first-line-should-end-with-a-period
  "D401", # non-imperative-mood
  "D403", # first-line-capitalized
  "FURB140", # reimplemented-starmap
  "I001", # unsorted-imports
  "PYI024", # collections-named-tuple
  "RUF012", # mutable-class-default
  "RUF031", # incorrectly-parenthesized-tuple-in-subscript
  "S101", # assert
  "S324", # hashlib-insecure-hash-function
  "S403", # suspicious-pickle-import
  "TRY003", # raise-vanilla-args
]

[tool.ruff.lint.pycodestyle]
max-doc-length = 72

[tool.ruff.lint.pydocstyle]
convention = "numpy"

[tool.ruff.lint.per-file-ignores]
"__init__.py" = [
  "F401", # unused-import
]
"tests/**.py" = [
  "ARG001", # unused-function-argument
  "INP001", # implicit-namespace-package
  "PLC2701", # import-private-name
  "PLR0914", # too-many-locals
  "PLR0915", # too-many-statements
  "PLR2004", # magic-value-comparison
  "PLR6301", # no-self-use
  "SLF001", # private-member-access
  "W505", # doc-line-too-long
]

[tool.ruff.lint.pylint]
max-args = 10
max-positional-args = 10


[tool.pixi.workspace]
channels = ["conda-forge"]
platforms = ["osx-arm64", "osx-64", "win-64", "linux-64"]


[tool.pixi.environments]
default = { solve-group = "default" }
dev = { features = ["dev", "doc", "test", "build"], solve-group = "default" }
doc = { features = ["doc"], solve-group = "default" }
test = { features = ["test"], solve-group = "default" }
build = { features = ["build"], solve-group = "default" }

[tool.pixi.tasks]

[tool.pixi.feature.build.tasks]
build-wheel = { cmd = "maturin build" }

[tool.pixi.feature.dev.tasks]
lint = "ruff check ./revrt"
format = "ruff format ./revrt"
tests = "pytest --durations=20 -rapP -vv --cov=revrt --cov-report=html --cov-branch --cov-report=xml:coverage.xml --cov-fail-under=95 tests/python"
tests-u = "pytest --durations=20 -rapP -vv --cov=revrt --cov-report=html --cov-branch --cov-report=xml:coverage.xml --cov-fail-under=95 tests/python/unit"
tests-i = "pytest --durations=20 -rapP -vv --cov=revrt --cov-report=html --cov-branch --cov-report=xml:coverage.xml tests/python/integration"
tests-r = "cargo test --locked --workspace --no-fail-fast"
publish-revrt = "cargo publish --locked -p revrt --all-features"
publish-cli = "cargo publish --locked -p revrt-cli --all-features"

[tool.pixi.feature.doc.tasks]
python-docs = { cmd = "make clean html", cwd = "docs", env = { SPHINXOPTS = "--fail-on-warning --keep-going --nitpicky" }}

[tool.pixi.pypi-dependencies]
NREL-reVRt = { path = ".", editable = true }

[tool.pixi.dependencies]
# system
python = ">=3.11"
rust = ">=1.90.0,<1.91"
# package
affine = ">=2.4.0,<3"
dask = ">=2025.4.1,<2026"
distributed = ">=2025.4.1,<2026"
geopandas = ">=1.0.1,<2"
numpy = ">=2.2.4,<3"
odc-geo = ">=0.5.0rc1,<0.6"
pydantic = ">=2.11.7,<3"
rasterio = ">=1.4.3,<2"
rioxarray = ">=0.18.2,<0.19"
shapely = ">=2.1.1,<3"
xarray = ">=2025.9.0,<2026"
zarr = ">=3.0.7,<4"

# for gaps
packaging = ">=24.2,<25"

[tool.pixi.feature.dev.dependencies]
contextily = ">=1.6.2,<2"
hdf5 = ">=1.14.6,<2"
ipython = ">=9.1.0,<10"
jupyter = ">=1.1.1,<2"
matplotlib = ">=3.10.1,<4"
pip = ">=25.1.1,<26"
pipreqs = ">=0.4.13,<0.5"
ruff = ">=0.14.0,<0.15"
ruff-lsp = ">=0.0.62,<0.0.63"
rust-src = ">=1.90.0,<2"

[tool.pixi.feature.test.dependencies]
hypothesis = ">=6.140.4,<7"
pytest = ">=8.3.5,<9"
pytest-cases = ">=3.8.6,<4"
pytest-cov = ">=6.1.1,<7"
pytest-mock = ">=3.14.0,<4"
pytest-profiling = ">=1.8.1,<2"
pytest-xdist = ">=3.6.1,<4"
rasterstats = ">=0.20.0,<0.21"
scikit-image = ">=0.25.2,<0.26"
snakeviz = ">=2.2.2,<3"
tox = ">=4.26.0,<5"

[tool.pixi.feature.doc.dependencies]
ghp-import = ">=2.1.0,<3"
make = ">=4.4.1,<5"
myst-parser = ">=4.0.1,<5"
numpydoc = ">=1.9.0,<2"
pandoc = ">=3.8.3,<4"
pydata-sphinx-theme = ">=0.16.1,<0.17"
sphinx = ">=8.2.3,<9"
sphinx-click = ">=6.1.0,<7"
sphinx-copybutton = ">=0.5.2,<0.6"
sphinx-tabs = ">=3.4.1,<4"
sphinxcontrib-mermaid = ">=1.2.3,<2"

[tool.pixi.feature.build.dependencies]
python-build = ">=1.2.2.post1,<2"
pkginfo = ">=1.12.1.2,<2"
twine = ">=6.1.0,<7"
maturin = ">=1.9.3,<2"


[tool.coverage.run]
branch = true

[tool.coverage.report]
# Regexes for lines to exclude from consideration
exclude_also = [
    # Have to re-enable the standard pragma
    "pragma: no cover",

    # Don't complain about missing debug-only code:
    "if self\\.debug",

    # Don't complain about repr methods
    "def __repr__",
    "def _repr_markdown_",

    # Don't complain about data I/O code
    "def load*",
    "def _load*",

    # Don't complain if tests don't hit defensive assertion code:
    "raise AssertionError",
    "raise NotImplementedError",

    # Don't complain if non-runnable code isn't run:
    "if __name__ == .__main__.:",

    # Don't complain about abstract methods, they aren't run:
    "@(abc\\.)?abstractmethod",

    # Don't complain about logging debugging functions
    "def print_logging_info*",
    "def __cls_name",
]

omit = [
    # omit test files
    "tests/*",
    # omit setup file
    "setup.py",
    # omit pydantic model definitions files
    "revrt/models/*",
    # omit plotting utilities
    "plotting.py",
    # omit init files
    "__init__.py",
    # omit version file
    "_version.py",
    # omit pixi files
    ".pixi/*",
]


[tool.pytest.ini_options]
addopts = "--disable-warnings"
testpaths = [
    "tests/python/unit",
    "tests/python/integration",
]<|MERGE_RESOLUTION|>--- conflicted
+++ resolved
@@ -5,11 +5,7 @@
 [project]
 name = "NREL-reVRt"
 version = "0.2.1"
-<<<<<<< HEAD
-description = "National Laboratory of the Rockies' (NLR's) Transmission for reVX tool"
-=======
 description = "National Laboratory of the Rockies' (NLR's) Transmission for reV tool"
->>>>>>> 568272ea
 readme = "README.rst"
 authors = [
   {name = "Guilherme Castelão", email = "gpimenta@nrel.gov"},
