[build-system]
requires = [
  "setuptools >= 78.1",
  "setuptools_scm[toml] >= 8",
]
build-backend = 'setuptools.build_meta'

[project]
name="reVRt"
dynamic = ["version"]
description = "National Renewable Energy Laboratory's (NREL's) Transmission for reVX tool"
readme = "README.rst"
authors = [
  {name = "Guilherme Castelão", email = "gpimenta@nrel.gov"},
  {name = "Paul Pinchuk", email = "ppinchuk@nrel.gov"},
]
maintainers = [
  {name = "Guilherme Castelão", email = "gpimenta@nrel.gov"},
  {name = "Paul Pinchuk", email = "ppinchuk@nrel.gov"},
]
# license = {text = "BSD-3-Clause"}
keywords = ["NREL", "routing", "transmission", "reVRt", "reV", "reVX"]
requires-python = ">= 3.11"
classifiers=[
  "Development Status :: 2 - Pre-Alpha",
  "Intended Audience :: Science/Research",
#   "License :: OSI Approved :: BSD License",
  "Natural Language :: English",
  "Operating System :: OS Independent",
  "Programming Language :: Python :: 3",
  "Programming Language :: Python :: 3.11",
  "Programming Language :: Python :: 3.12",
  "Programming Language :: Python :: 3.13",
  "Topic :: Software Development :: Libraries :: Application Frameworks",
]
dependencies = [
  "affine>=2.4.0,<3",
  "dask>=2025.4.1,<2026",
  "distributed>=2025.4.1,<2026",
  "geopandas>=1.0.1,<2",
  "numpy>=2.2.4,<3",
  "NREL-gaps>=0.8.4,<0.9",
  "rasterio>=1.4.3,<2",
  "rioxarray>=0.18.2,<0.19",
  "shapely>=2.0.7,<2.1.0",  # bump back to >2.1.0 when This PR is merged and released: https://github.com/shapely/shapely/pull/2283
]

[project.optional-dependencies]
dev = [
  "ipython>=9.1.0,<10",
  "jupyter>=1.1.1,<2",
  "pipreqs>=0.4.13,<0.5",
  "ruff>=0.11.5,<0.12",
  "ruff-lsp>=0.0.62,<0.0.63",
]
test = [
  "pytest>=8.3.5,<9",
  "pytest-cases>=3.8.6,<4",
  "pytest-cov>=6.1.1,<7",
  "pytest-mock>=3.14.0,<4",
  "pytest-profiling>=1.8.1,<2",
  "pytest-xdist>=3.6.1,<4",
  "rasterstats>=0.20.0,<0.21",
  "snakeviz>=2.2.2,<3",
  "tox>=4.25.0,<5",
]
doc = [
  "ghp-import>=2.1.0,<3",
  "myst-parser>=4.0.1,<5",
  "numpydoc>=1.8.0,<2",
  "pydata-sphinx-theme>=0.16.1,<0.17",
  "sphinx>=8.2.3,<9",
  "sphinx-click>=6.0.0,<7",
  "sphinx-copybutton>=0.5.2,<0.6",
  "sphinx-tabs>=3.4.1,<4",
  "sphinxcontrib-mermaid>=1.0.0,<2",
]
build = [
  "build>=1.2.2,<2",
  "pkginfo>=1.12.1.2,<2",
  "twine>=6.1.0,<7",
]


[project.urls]
# homepage = ""
# documentation = ""
# repository = ""

[project.scripts]
reVRt = "reVRt._cli:main"

[tool.ruff]
line-length = 79

[tool.ruff.format]
quote-style = "double"
indent-style = "space"

[tool.ruff.lint]
preview = true
select = [
  "A", # flake8-builtins
  "B", # flake8-bugbear
  "ARG", # flake8-unused-arguments
  "BLE", # flake8-blind-except
  "C4", # flake8-comprehensions
  "C90", # mccabe
  "COM", # flake8-commas
  "D", # pydocstyle
  "E", # pycodestyle
  "EM", # flake8-errmsg
  "F", # Pyflakes
  "FURB", # refurb
  "FLY", #  flynt
  "G", # flake8-logging-format
  "I", # isort
  "INP", # flake8-no-pep420
  "ISC", # flake8-implicit-str-concat
  "LOG", # flake8-logging
  "N", # pep8-naming
  "NPY", # numpy-specific
  "PD", # pandas-vet
  "PERF", # Perflint
  "PIE", # flake8-pie
  "PL", # Pylint
  "PTH", # flake8-use-pathlib
  "PYI", # flake8-pyi
  "Q", # flake8-quotes
  "RET", # flake8-return
  "RSE", # flake8-raise
  "RUF", # Ruff-specific rules
  "S", # flake8-bandit
  "SLF", # flake8-self
  "SIM", # flake8-simplify
  "TID", # flake8-tidy-imports (absolute imports)
  "TRY", # tryceratops
  "UP", # pyupgrade
  "W", # Warning
]
ignore = [
  "B028", # no-explicit-stacklevel
  "COM812", # missing-trailing-comma (incompatible with formatter)
  "D105", # undocumented-magic-method
  "D205", # blank-line-after-summary
  "D202", # no-blank-lines-after-function
  "D210", # surrounded-whitespace
  "D400", # first-line-should-end-with-a-period
  "D401", # non-imperative-mood
  "D403", # first-line-capitalized
  "FURB140", # reimplemented-starmap
  "I001", # unsorted-imports
  "PYI024", # collections-named-tuple
  "RUF012", # mutable-class-default
  "RUF031", # incorrectly-parenthesized-tuple-in-subscript
  "S101", # assert
  "S324", # hashlib-insecure-hash-function
  "S403", # suspicious-pickle-import
  "TRY003", # raise-vanilla-args
]

[tool.ruff.lint.pycodestyle]
max-doc-length = 72

[tool.ruff.lint.pydocstyle]
convention = "numpy"

[tool.ruff.lint.per-file-ignores]
"__init__.py" = [
  "F401", # unused-import
]
"tests/**.py" = [
  "ARG001", # unused-function-argument
  "INP001", # implicit-namespace-package
  "PLC2701", # import-private-name
  "PLR0914", # too-many-locals
  "PLR0915", # too-many-statements
  "PLR2004", # magic-value-comparison
  "PLR6301", # no-self-use
  "SLF001", # private-member-access
  "W505", # doc-line-too-long
]

[tool.ruff.lint.pylint]
max-args = 10
max-positional-args = 10

[tool.setuptools]
packages = ["reVRt"]

[tool.setuptools_scm]
<<<<<<< HEAD
# Default git command uses "*[0-9]*", which breaks with cX.X.X tags.
# This spec below forces setuptools_scm to look strictly for vX.X.X tags
git_describe_command = [ "git", "describe", "--dirty", "--tags", "--long", "--match", "v*[0-9]*" ]
version_file = "trev/_version.py"
=======
version_file = "reVRt/_version.py"
>>>>>>> a03ebf38

[tool.pixi.project]
channels = ["conda-forge", "anaconda", "main"]
platforms = ["osx-arm64", "osx-64", "win-64", "linux-64"]


[tool.pixi.environments]
default = { solve-group = "default" }
dev = { features = ["dev", "doc", "test", "build"], solve-group = "default" }
doc = { features = ["doc"], solve-group = "default" }
test = { features = ["test"], solve-group = "default" }
build = { features = ["build"], solve-group = "default" }

[tool.pixi.tasks]

[tool.pixi.feature.dev.tasks]
make-html = { cmd = "make html", cwd = "docs"}
tests = "pytest --durations=20 -rapP -vv --cov=reVRt --cov-report=html --cov-branch --cov-report=xml:coverage.xml --cov-fail-under=95 tests/python"
tests-u = "pytest --durations=20 -rapP -vv --cov=reVRt --cov-report=html --cov-branch --cov-report=xml:coverage.xml --cov-fail-under=95 tests/python/unit"
tests-i = "pytest --durations=20 -rapP -vv --cov=reVRt --cov-report=html --cov-branch --cov-report=xml:coverage.xml tests/python/integration"


[tool.pixi.pypi-dependencies]
NREL-gaps = ">=0.8.4,<0.9"
reVRt = { path = ".", editable = true }

[tool.pixi.dependencies]
# system
python = ">=3.11"
rust = ">=1.85.0,<1.86"
# package
affine = ">=2.4.0,<3"
dask = ">=2025.4.1,<2026"
distributed = ">=2025.4.1,<2026"
geopandas = ">=1.0.1,<2"
numpy = ">=2.2.4,<3"
rasterio = ">=1.4.3,<2"
rioxarray = ">=0.18.2,<0.19"
shapely = ">=2.0.7,<2.1.0"  # bump back to >2.1.0 when This PR is merged and released: https://github.com/shapely/shapely/pull/2283

# for gaps
packaging = ">=24.2,<25"

[tool.pixi.feature.dev.dependencies]
ipython = ">=9.1.0,<10"
jupyter = ">=1.1.1,<2"
matplotlib = ">=3.10.1,<4"
pipreqs = ">=0.4.13,<0.5"
ruff = ">=0.11.5,<0.12"
ruff-lsp = ">=0.0.62,<0.0.63"

[tool.pixi.feature.test.dependencies]
pytest = ">=8.3.5,<9"
pytest-cases = ">=3.8.6,<4"
pytest-cov = ">=6.1.1,<7"
pytest-mock = ">=3.14.0,<4"
pytest-profiling = ">=1.8.1,<2"
pytest-xdist = ">=3.6.1,<4"
rasterstats = ">=0.20.0,<0.21"
snakeviz = ">=2.2.2,<3"
tox = ">=4.25.0,<5"

[tool.pixi.feature.doc.dependencies]
ghp-import = ">=2.1.0,<3"
make = ">=4.4.1,<5"
myst-parser = ">=4.0.1,<5"
numpydoc = ">=1.8.0,<2"
pandoc = ">=3.6.4,<4"
pydata-sphinx-theme = ">=0.16.1,<0.17"
sphinx = ">=8.2.3,<9"
sphinx-click = ">=6.0.0,<7"
sphinx-copybutton = ">=0.5.2,<0.6"
sphinx-tabs = ">=3.4.1,<4"
sphinxcontrib-mermaid = ">=1.0.0,<2"

[tool.pixi.feature.build.dependencies]
python-build = ">=1.2.2.post1,<2"
pkginfo = ">=1.12.1.2,<2"
twine = ">=6.1.0,<7"


[tool.coverage.run]
branch = true

[tool.coverage.report]
# Regexes for lines to exclude from consideration
exclude_also = [
    # Have to re-enable the standard pragma
    "pragma: no cover",

    # Don't complain about missing debug-only code:
    "if self\\.debug",

    # Don't complain about repr methods
    "def __repr__",
    "def _repr_markdown_",

    # Don't complain about data I/O code
    "def load*",
    "def _load*",

    # Don't complain if tests don't hit defensive assertion code:
    "raise AssertionError",
    "raise NotImplementedError",

    # Don't complain if non-runnable code isn't run:
    "if __name__ == .__main__.:",

    # Don't complain about abstract methods, they aren't run:
    "@(abc\\.)?abstractmethod",

    # Don't complain about logging debugging functions
    "def print_logging_info*",
    "def __cls_name",
]

omit = [
    # omit test files
    "tests/*",
    # omit setup file
    "setup.py",
    # omit plotting utilities
    "plotting.py",
    # omit init files
    "__init__.py",
    # omit version file
    "_version.py",
    # omit pixi files
    ".pixi/*",
]


[tool.pytest.ini_options]
addopts = "--disable-warnings"
testpaths = [
    "tests/python/unit",
    "tests/python/integration",
]<|MERGE_RESOLUTION|>--- conflicted
+++ resolved
@@ -189,14 +189,10 @@
 packages = ["reVRt"]
 
 [tool.setuptools_scm]
-<<<<<<< HEAD
 # Default git command uses "*[0-9]*", which breaks with cX.X.X tags.
 # This spec below forces setuptools_scm to look strictly for vX.X.X tags
 git_describe_command = [ "git", "describe", "--dirty", "--tags", "--long", "--match", "v*[0-9]*" ]
-version_file = "trev/_version.py"
-=======
 version_file = "reVRt/_version.py"
->>>>>>> a03ebf38
 
 [tool.pixi.project]
 channels = ["conda-forge", "anaconda", "main"]
